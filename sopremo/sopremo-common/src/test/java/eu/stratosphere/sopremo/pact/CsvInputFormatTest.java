package eu.stratosphere.sopremo.pact;

import java.io.IOException;

import org.junit.Test;

import eu.stratosphere.sopremo.io.Source;
import eu.stratosphere.sopremo.testing.SopremoTestPlan;

public class CsvInputFormatTest {
	/**
	 * Tests if a {@link TestPlan} can be executed.
	 * 
	 * @throws IOException
	 */
	@Test
	public void shouldParseCsv() throws IOException {
		final Source read =
			new Source(CsvInputFormat.class, this.getResource("CsvInputFormat/restaurant_short.csv"));

		final SopremoTestPlan testPlan = new SopremoTestPlan(read); // write

		testPlan.getExpectedOutput(0).
			addObject("id", "1", "name", "arnie morton's of chicago",
				"addr", "435 s. la cienega blv.", "city", "los angeles",
				"phone", "310/246-1501", "type", "american", "class", "'0'").
			addObject("id", "2", "name", "\"arnie morton's of chicago\"",
				"addr", "435 s. la cienega blv.", "city", "los,angeles",
				"phone", "310/246-1501", "type", "american", "class", "'0'").
			addObject("id", "3", "name", "arnie morton's of chicago",
				"addr", "435 s. la cienega blv.", "city", "los\nangeles", "phone", "310/246-1501",
				"type", "american", "class", "'0'");

<<<<<<< HEAD
		final MapContract map = MapContract.builder(IdentityMap.class).name("Map").build();
		map.setInput(read);

		final FileDataSink output = this.createOutput(map, SequentialOutputFormat.class);

		final TestPlan testPlan = new TestPlan(output); // write
		testPlan.getExpectedOutput(output, SCHEMA.getPactSchema()).fromFile(JsonInputFormat.class,// write
			this.getResource("SopremoTestPlan/restaurant_short.json"));
=======
>>>>>>> 0f9b29ae
		testPlan.run();
	}

	private String getResource(final String name) throws IOException {
		return JsonInputFormatTest.class.getClassLoader().getResources(name)
			.nextElement().toString();
	}
}<|MERGE_RESOLUTION|>--- conflicted
+++ resolved
@@ -31,17 +31,6 @@
 				"addr", "435 s. la cienega blv.", "city", "los\nangeles", "phone", "310/246-1501",
 				"type", "american", "class", "'0'");
 
-<<<<<<< HEAD
-		final MapContract map = MapContract.builder(IdentityMap.class).name("Map").build();
-		map.setInput(read);
-
-		final FileDataSink output = this.createOutput(map, SequentialOutputFormat.class);
-
-		final TestPlan testPlan = new TestPlan(output); // write
-		testPlan.getExpectedOutput(output, SCHEMA.getPactSchema()).fromFile(JsonInputFormat.class,// write
-			this.getResource("SopremoTestPlan/restaurant_short.json"));
-=======
->>>>>>> 0f9b29ae
 		testPlan.run();
 	}
 
